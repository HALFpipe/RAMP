from abc import abstractmethod
from enum import Enum, auto
from functools import partial
from typing import ClassVar

import numpy as np
import pandas as pd
from numpy import typing as npt
from tqdm.auto import tqdm
from upath import UPath

from ..compression.cache import load_from_cache, save_to_cache
from ..compression.pipe import CompressedTextReader
from ..log import logger
from ..mem.data_frame import SharedDataFrame
from ..mem.wkspace import SharedWorkspace
from ..utils import (
    IterationOrder,
    chromosome_to_int,
    make_pool_or_null_context,
    make_variant_mask,
)
from .variant import Variant


class Engine(Enum):
    python = auto()
    cpp = auto()
    htslib = auto()


variant_columns = [
    "chromosome_int",
    "position",
    "reference_allele",
    "alternate_allele",
    "is_imputed",
    "alternate_allele_frequency",
    "minor_allele_frequency",
    "r_squared",
    "format_str",
]


def read_header(reader: CompressedTextReader) -> tuple[int, list[str], list[str]]:
    header_length: int = 0
    column_names_line: str | None = None
    example_lines: list[str] = list()
    with reader as file_handle:
        for line in file_handle:
            if line.startswith("#"):
                header_length += len(line)
                if not line.startswith("##"):
                    column_names_line = line
                continue
            if len(example_lines) < 2:
                example_lines.append(line)
                continue
            break

    if not isinstance(column_names_line, str):
        raise ValueError(f"Could not find column names in {reader.file_path}")
    if not len(example_lines) > 0:
        raise ValueError(f"Could not find example lines in {reader.file_path}")

    columns = column_names_line.strip().removeprefix("#").split()
    return header_length, columns, example_lines


class VCFFile(CompressedTextReader):
    mandatory_columns: ClassVar[tuple[str, ...]] = (
        "CHROM",
        "POS",
        "ID",
        "REF",
        "ALT",
        "QUAL",
        "FILTER",
        "INFO",
        "FORMAT",
    )

    chromosome_column_index: ClassVar[int] = mandatory_columns.index("CHROM")
    position_column_index: ClassVar[int] = mandatory_columns.index("POS")
    reference_allele_column_index: ClassVar[int] = mandatory_columns.index("REF")
    alternate_allele_column_index: ClassVar[int] = mandatory_columns.index("ALT")
    info_column_index: ClassVar[int] = mandatory_columns.index("INFO")
    format_column_index: ClassVar[int] = mandatory_columns.index("FORMAT")

    metadata_column_indices: ClassVar[npt.NDArray[np.uint32]] = np.array(
        [
            chromosome_column_index,
            position_column_index,
            reference_allele_column_index,
            alternate_allele_column_index,
            info_column_index,
            format_column_index,
        ],
        dtype=np.uint32,
    )

    chromosome: int | str

    vcf_samples: list[str]
    samples: list[str]
    sample_indices: npt.NDArray[np.uint32]

    shared_vcf_variants: SharedDataFrame
    variant_indices: npt.NDArray[np.uint32]
    allele_frequency_columns: list[str]

    minor_allele_frequency_cutoff: float
    r_squared_cutoff: float

    def __init__(self, file_path: UPath | str) -> None:
        super().__init__(file_path)

        self.allele_frequency_columns = [
            "minor_allele_frequency",
            "alternate_allele_frequency",
        ]

        self.minor_allele_frequency_cutoff = -np.inf
        self.r_squared_cutoff = -np.inf

        # Read header information and example line.
        self.header_length, self.columns, self.example_lines = read_header(self)

        # Extract and check column names.
        if tuple(self.columns[: len(self.mandatory_columns)]) != self.mandatory_columns:
            raise ValueError

        self.metadata_column_count = len(self.mandatory_columns)
        self.vcf_samples: list[str] = self.columns[len(self.mandatory_columns) :]
        self.set_samples(set(self.vcf_samples))

    @property
    def vcf_variants(self) -> pd.DataFrame:
        return self.shared_vcf_variants.to_pandas()

    @property
    def sample_count(self) -> int:
        return len(self.samples)

    @property
    def vcf_variant_count(self) -> int:
        return self.shared_vcf_variants.shape[0]

    @property
    def variant_count(self) -> int:
        return self.variant_indices.size

    @property
    def variant_mask(self) -> npt.NDArray[np.bool_]:
        variant_mask = np.zeros(self.vcf_variant_count, dtype=np.bool_)
        variant_mask[self.variant_indices] = True
        return variant_mask

    @property
    def variants(self) -> pd.DataFrame:
        return self.vcf_variants.iloc[self.variant_indices, :]

    def set_variants_from_cutoffs(
        self,
        minor_allele_frequency_cutoff: float = -np.inf,
        r_squared_cutoff: float = -np.inf,
        aggregate_func: str = "max",
    ) -> None:
        variant_mask = make_variant_mask(
            self.vcf_variants[self.allele_frequency_columns],
            self.vcf_variants.r_squared,
            minor_allele_frequency_cutoff,
            r_squared_cutoff,
            aggregate_func=aggregate_func,
        )
        self.variant_indices = np.flatnonzero(variant_mask).astype(np.uint32)

        logger.debug(
            f"After filtering with "
            f'"minor_allele_frequency >= {minor_allele_frequency_cutoff}" and '
            f'"r_squared >= {r_squared_cutoff}" '
            f"{self.variant_indices.size} of {self.vcf_variant_count} variants remain",
            stack_info=True,
        )
        self.minor_allele_frequency_cutoff = minor_allele_frequency_cutoff
        self.r_squared_cutoff = r_squared_cutoff

    def set_samples(self, samples: set[str]) -> None:
        self.sample_indices = np.fromiter(
            (i for i, sample in enumerate(self.vcf_samples) if sample in samples),
            dtype=np.uint32,
        )
        self.samples = [sample for sample in self.vcf_samples if sample in samples]

    def save_to_cache(self, cache_path: UPath, num_threads: int) -> None:
        save_to_cache(cache_path, self.cache_key(self.file_path), self, num_threads)

    def free(self) -> None:
        self.shared_vcf_variants.free()

    @abstractmethod
    def read(
        self,
        dosages: npt.NDArray[np.float64],
    ) -> None: ...

    @staticmethod
    def cache_key(vcf_path: UPath) -> str:
        stem = vcf_path.name.split(".")[0]
        cache_key = f"{stem}.vcf-metadata"
        return cache_key

    @classmethod
    def load_from_cache(
        cls, cache_path: UPath, vcf_path: UPath, sw: SharedWorkspace
    ) -> "VCFFile":
        v = load_from_cache(cache_path, cls.cache_key(vcf_path), sw)
        if not isinstance(v, VCFFile):
            raise ValueError(f"Expected VCFFile, got {type(v)}: {v}")
        v.file_path = vcf_path
        return v

    @staticmethod
    def from_path(
        file_path: UPath | str,
        sw: SharedWorkspace,
        samples: set[str] | None = None,
        engine: Engine = Engine.cpp,
    ) -> "VCFFile":
        if engine == Engine.python:
            from .python import PyVCFFile

            vcf_file: VCFFile = PyVCFFile(file_path, sw)
        elif engine == Engine.cpp:
            from .cpp import CppVCFFile

<<<<<<< HEAD
            vcf_file = CppVCFFile(file_path, sw)
=======
            vcf_file = CppVCFFile(file_path)
        elif engine == Engine.htslib:
            from .htslib import HTSLIBVCFFile

            vcf_file = HTSLIBVCFFile(file_path)
>>>>>>> 80556cfa
        else:
            raise ValueError

        if samples is not None:
            vcf_file.set_samples(samples)

        return vcf_file

    @classmethod
    def make_shared_data_frame(
        cls, vcf_variants: list[Variant], sw: SharedWorkspace
    ) -> SharedDataFrame:
        return SharedDataFrame.from_pandas(cls.make_data_frame(vcf_variants), sw)

    @staticmethod
    def make_data_frame(vcf_variants: list[Variant]) -> pd.DataFrame:
        data_frame = pd.DataFrame(vcf_variants, columns=variant_columns)

        data_frame["position"] = data_frame["position"].astype(np.uint32)

        for column in [
            "chromosome_int",
            "reference_allele",
            "alternate_allele",
            "format_str",
        ]:
            data_frame[column] = data_frame[column].astype("category")
        return data_frame


def load_vcf(
    cache_path: UPath,
    vcf_path: UPath,
    num_threads: int,
    sw: SharedWorkspace,
    engine: Engine = Engine.cpp,
) -> VCFFile:
    vcf_file: VCFFile | None = None
    try:
        vcf_file = VCFFile.load_from_cache(cache_path, vcf_path, sw)
        if not hasattr(vcf_file, "shared_vcf_variants"):
            raise ValueError
    except ValueError:
        pass
    if vcf_file is None:
        vcf_file = VCFFile.from_path(vcf_path, sw, engine=engine)
        vcf_file.save_to_cache(cache_path, num_threads)
    else:
        logger.debug(f'Cached VCF file metadata for "{VCFFile.cache_key(vcf_path)}"')
    return vcf_file


def calc_vcf(
    vcf_paths: list[UPath],
    cache_path: UPath,
    num_threads: int,
    sw: SharedWorkspace,
    engine: Engine = Engine.cpp,
) -> list[VCFFile]:
    pool, iterator = make_pool_or_null_context(
        vcf_paths,
        partial(load_vcf, cache_path, num_threads=1, sw=sw, engine=engine),
        num_threads=num_threads // 2,
        iteration_order=IterationOrder.UNORDERED,
    )
    with pool:
        vcf_files = list(
            tqdm(
                iterator,
                total=len(vcf_paths),
                unit="files",
                desc="loading vcf metadata",
            )
        )
    vcf_files.sort(key=lambda v: chromosome_to_int(v.chromosome))
    return vcf_files<|MERGE_RESOLUTION|>--- conflicted
+++ resolved
@@ -1,4 +1,5 @@
 from abc import abstractmethod
+from contextlib import AbstractContextManager
 from enum import Enum, auto
 from functools import partial
 from typing import ClassVar
@@ -67,7 +68,7 @@
     return header_length, columns, example_lines
 
 
-class VCFFile(CompressedTextReader):
+class VCFFile(AbstractContextManager):
     mandatory_columns: ClassVar[tuple[str, ...]] = (
         "CHROM",
         "POS",
@@ -99,6 +100,8 @@
         dtype=np.uint32,
     )
 
+    file_path: UPath
+
     chromosome: int | str
 
     vcf_samples: list[str]
@@ -112,8 +115,8 @@
     minor_allele_frequency_cutoff: float
     r_squared_cutoff: float
 
-    def __init__(self, file_path: UPath | str) -> None:
-        super().__init__(file_path)
+    def __init__(self, file_path: UPath) -> None:
+        self.file_path = file_path
 
         self.allele_frequency_columns = [
             "minor_allele_frequency",
@@ -122,17 +125,6 @@
 
         self.minor_allele_frequency_cutoff = -np.inf
         self.r_squared_cutoff = -np.inf
-
-        # Read header information and example line.
-        self.header_length, self.columns, self.example_lines = read_header(self)
-
-        # Extract and check column names.
-        if tuple(self.columns[: len(self.mandatory_columns)]) != self.mandatory_columns:
-            raise ValueError
-
-        self.metadata_column_count = len(self.mandatory_columns)
-        self.vcf_samples: list[str] = self.columns[len(self.mandatory_columns) :]
-        self.set_samples(set(self.vcf_samples))
 
     @property
     def vcf_variants(self) -> pd.DataFrame:
@@ -222,7 +214,7 @@
 
     @staticmethod
     def from_path(
-        file_path: UPath | str,
+        file_path: UPath,
         sw: SharedWorkspace,
         samples: set[str] | None = None,
         engine: Engine = Engine.cpp,
@@ -234,15 +226,11 @@
         elif engine == Engine.cpp:
             from .cpp import CppVCFFile
 
-<<<<<<< HEAD
             vcf_file = CppVCFFile(file_path, sw)
-=======
-            vcf_file = CppVCFFile(file_path)
         elif engine == Engine.htslib:
-            from .htslib import HTSLIBVCFFile
-
-            vcf_file = HTSLIBVCFFile(file_path)
->>>>>>> 80556cfa
+            from .htslib import HtslibVCFFile
+
+            vcf_file = HtslibVCFFile(file_path, sw)
         else:
             raise ValueError
 
@@ -260,6 +248,9 @@
     @staticmethod
     def make_data_frame(vcf_variants: list[Variant]) -> pd.DataFrame:
         data_frame = pd.DataFrame(vcf_variants, columns=variant_columns)
+
+        if all(v.format_str is None for v in vcf_variants):
+            data_frame = data_frame.drop(columns=["format_str"])
 
         data_frame["position"] = data_frame["position"].astype(np.uint32)
 
@@ -269,8 +260,27 @@
             "alternate_allele",
             "format_str",
         ]:
+            if column not in data_frame.columns:
+                continue
             data_frame[column] = data_frame[column].astype("category")
         return data_frame
+
+
+class VCFFileReader(VCFFile, CompressedTextReader):
+    def __init__(self, file_path: UPath) -> None:
+        super().__init__(file_path)
+        super(CompressedTextReader, self).__init__(file_path)
+
+        # Read header information and example line
+        self.header_length, self.columns, self.example_lines = read_header(self)
+
+        # Extract and check column names.
+        if tuple(self.columns[: len(self.mandatory_columns)]) != self.mandatory_columns:
+            raise ValueError
+
+        self.metadata_column_count = len(self.mandatory_columns)
+        self.vcf_samples: list[str] = self.columns[len(self.mandatory_columns) :]
+        self.set_samples(set(self.vcf_samples))
 
 
 def load_vcf(
