import sys

import numpy as np
from Cython.Build import cythonize
from setuptools import Extension, setup

# Adapted from https://github.com/pandas-dev/pandas/blob/main/setup.py
debugging_symbols_requested = "--with-debugging-symbols" in sys.argv
if debugging_symbols_requested:
    sys.argv.remove("--with-debugging-symbols")

extra_compile_args: list[str] = ["-O3", "-std=c++20", "-ggdb"]
extra_link_args: list[str] = ["-ggdb"]
if debugging_symbols_requested:
    extra_compile_args.append("-Wall")
    extra_compile_args.append("-Werror")
    # extra_compile_args.append("-UNDEBUG")
    # extra_compile_args.append("-O0")
    extra_compile_args.append("-march=native")


setup(
    ext_modules=cythonize(
        [
            Extension(
                "gwas._matrix_functions",
                [
                    "src/gwas/_tri.c",
                    "src/gwas/_matrix_functions.pyx",
                ],
                define_macros=[
                    ("NPY_NO_DEPRECATED_API", None),
                    ("NDEBUG", None),
                ],
                include_dirs=[np.get_include()],
                libraries=["mkl_rt"],
            ),
            Extension(
                "gwas.mem._os",
                [
                    "src/gwas/mem/_os.pyx",
                ],
                define_macros=[
                    ("_GNU_SOURCE", None),
                    ("NPY_NO_DEPRECATED_API", None),
                    ("NDEBUG", None),
                ],
                include_dirs=[],
                libraries=[],
            ),
            Extension(
                "gwas.compression.arr._blosc2_get_orthogonal_selection",
                [
                    "src/gwas/compression/arr/_blosc2_get_orthogonal_selection.pyx",
                ],
                define_macros=[
                    ("NPY_NO_DEPRECATED_API", None),
                    ("NDEBUG", None),
                ],
                include_dirs=[np.get_include()],
                libraries=["blosc2"],
            ),
            Extension(
                "gwas.vcf._htslib",
                [
                    "src/gwas/vcf/_htslib.pyx",
                ],
                define_macros=[
                    ("NDEBUG", None),
                ],
                include_dirs=[],
                libraries=["hts"],
            ),
        ]
    )
    + [
        Extension(
            "gwas.compression.arr._read_str",
            ["src/gwas/compression/arr/_read_str.cpp"],
            include_dirs=[np.get_include()],
            extra_compile_args=extra_compile_args,
            extra_link_args=extra_link_args,
        ),
        Extension(
            "gwas.compression.arr._read_float",
            ["src/gwas/compression/arr/_read_float.cpp"],
            include_dirs=[np.get_include()],
            extra_compile_args=extra_compile_args,
            extra_link_args=extra_link_args,
        ),
        Extension(
            "gwas.compression.arr._write_float",
            ["src/gwas/compression/arr/_write_float.cpp"],
            include_dirs=[np.get_include()],
            extra_compile_args=extra_compile_args,
            extra_link_args=extra_link_args,
        ),
    ],
<<<<<<< HEAD
    rust_extensions=[
        # RustExtension("gwas._rust", path="src/rust/Cargo.toml", binding=Binding.PyO3)
    ],
=======
    # rust_extensions=[
    #     RustExtension("gwas._rust", path="src/rust/Cargo.toml", binding=Binding.PyO3)
    # ],
>>>>>>> fb36d3d3
    zip_safe=False,
)<|MERGE_RESOLUTION|>--- conflicted
+++ resolved
@@ -96,14 +96,8 @@
             extra_link_args=extra_link_args,
         ),
     ],
-<<<<<<< HEAD
     rust_extensions=[
         # RustExtension("gwas._rust", path="src/rust/Cargo.toml", binding=Binding.PyO3)
     ],
-=======
-    # rust_extensions=[
-    #     RustExtension("gwas._rust", path="src/rust/Cargo.toml", binding=Binding.PyO3)
-    # ],
->>>>>>> fb36d3d3
     zip_safe=False,
 )