<<<<<<< HEAD
# flake8: noqa: E501
# codespell-ignore-file
=======
>>>>>>> e1c11852
from pathlib import Path

import pandas as pd

from gwas.compression.pipe import CompressedTextWriter
from gwas.meta.rsid_matching import match_ids

dbsnp_file_contents = """##fileformat=VCFv4.0
##FILTER=<ID=PASS,Description="All filters passed">
##fileDate=20141009
##source=dbSNP
##dbSNP_BUILD_ID=142
##reference=GRCh37.p13
##phasing=partial
##variationPropertyDocumentationUrl=ftp://ftp.ncbi.nlm.nih.gov/snp/specs/dbSNP_BitField_latest.pdf\t
##INFO=<ID=RS,Number=1,Type=Integer,Description="dbSNP ID (i.e. rs number)">
##INFO=<ID=RSPOS,Number=1,Type=Integer,Description="Chr position reported in dbSNP">
##INFO=<ID=RV,Number=0,Type=Flag,Description="RS orientation is reversed">
##INFO=<ID=VP,Number=1,Type=String,Description="Variation Property.  Documentation is at ftp://ftp.ncbi.nlm.nih.gov/snp/specs/dbSNP_BitField_latest.pdf">
##INFO=<ID=GENEINFO,Number=1,Type=String,Description="Pairs each of gene symbol:gene id.  The gene symbol and id are delimited by a colon (:) and each pair is delimited by a vertical bar (|)">
##INFO=<ID=dbSNPBuildID,Number=1,Type=Integer,Description="First dbSNP Build for RS">
##INFO=<ID=SAO,Number=1,Type=Integer,Description="Variant Allele Origin: 0 - unspecified, 1 - Germline, 2 - Somatic, 3 - Both">
##INFO=<ID=SSR,Number=1,Type=Integer,Description="Variant Suspect Reason Codes (may be more than one value added together) 0 - unspecified, 1 - Paralog, 2 - byEST, 4 - oldAlign, 8 - Para_EST, 16 - 1kg_failed, 1024 - other">
##INFO=<ID=WGT,Number=1,Type=Integer,Description="Weight, 00 - unmapped, 1 - weight 1, 2 - weight 2, 3 - weight 3 or more">
##INFO=<ID=VC,Number=1,Type=String,Description="Variation Class">
##INFO=<ID=PM,Number=0,Type=Flag,Description="Variant is Precious(Clinical,Pubmed Cited)">
##INFO=<ID=TPA,Number=0,Type=Flag,Description="Provisional Third Party Annotation(TPA) (currently rs from PHARMGKB who will give phenotype data)">
##INFO=<ID=PMC,Number=0,Type=Flag,Description="Links exist to PubMed Central article">
##INFO=<ID=S3D,Number=0,Type=Flag,Description="Has 3D structure - SNP3D table">
##INFO=<ID=SLO,Number=0,Type=Flag,Description="Has SubmitterLinkOut - From SNP->SubSNP->Batch.link_out">
##INFO=<ID=NSF,Number=0,Type=Flag,Description="Has non-synonymous frameshift A coding region variation where one allele in the set changes all downstream amino acids. FxnClass = 44">
##INFO=<ID=NSM,Number=0,Type=Flag,Description="Has non-synonymous missense A coding region variation where one allele in the set changes protein peptide. FxnClass = 42">
##INFO=<ID=NSN,Number=0,Type=Flag,Description="Has non-synonymous nonsense A coding region variation where one allele in the set changes to STOP codon (TER). FxnClass = 41">
##INFO=<ID=REF,Number=0,Type=Flag,Description="Has reference A coding region variation where one allele in the set is identical to the reference sequence. FxnCode = 8">
##INFO=<ID=SYN,Number=0,Type=Flag,Description="Has synonymous A coding region variation where one allele in the set does not change the encoded amino acid. FxnCode = 3">
##INFO=<ID=U3,Number=0,Type=Flag,Description="In 3' UTR Location is in an untranslated region (UTR). FxnCode = 53">
##INFO=<ID=U5,Number=0,Type=Flag,Description="In 5' UTR Location is in an untranslated region (UTR). FxnCode = 55">
##INFO=<ID=ASS,Number=0,Type=Flag,Description="In acceptor splice site FxnCode = 73">
##INFO=<ID=DSS,Number=0,Type=Flag,Description="In donor splice-site FxnCode = 75">
##INFO=<ID=INT,Number=0,Type=Flag,Description="In Intron FxnCode = 6">
##INFO=<ID=R3,Number=0,Type=Flag,Description="In 3' gene region FxnCode = 13">
##INFO=<ID=R5,Number=0,Type=Flag,Description="In 5' gene region FxnCode = 15">
##INFO=<ID=OTH,Number=0,Type=Flag,Description="Has other variant with exactly the same set of mapped positions on NCBI reference assembly.">
##INFO=<ID=CFL,Number=0,Type=Flag,Description="Has Assembly conflict. This is for weight 1 and 2 variant that maps to different chromosomes on different assemblies.">
##INFO=<ID=ASP,Number=0,Type=Flag,Description="Is Assembly specific. This is set if the variant only maps to one assembly">
##INFO=<ID=MUT,Number=0,Type=Flag,Description="Is mutation (journal citation, explicit fact): a low frequency variation that is cited in journal and other reputable sources">
##INFO=<ID=VLD,Number=0,Type=Flag,Description="Is Validated.  This bit is set if the variant has 2+ minor allele count based on frequency or genotype data.">
##INFO=<ID=G5A,Number=0,Type=Flag,Description=">5% minor allele frequency in each and all populations">
##INFO=<ID=G5,Number=0,Type=Flag,Description=">5% minor allele frequency in 1+ populations">
##INFO=<ID=HD,Number=0,Type=Flag,Description="Marker is on high density genotyping kit (50K density or greater).  The variant may have phenotype associations present in dbGaP.">
##INFO=<ID=GNO,Number=0,Type=Flag,Description="Genotypes available. The variant has individual genotype (in SubInd table).">
##INFO=<ID=KGValidated,Number=0,Type=Flag,Description="1000 Genome validated">
##INFO=<ID=KGPhase1,Number=0,Type=Flag,Description="1000 Genome phase 1 (incl. June Interim phase 1)">
##INFO=<ID=KGPilot123,Number=0,Type=Flag,Description="1000 Genome discovery all pilots 2010(1,2,3)">
##INFO=<ID=KGPROD,Number=0,Type=Flag,Description="Has 1000 Genome submission">
##INFO=<ID=OTHERKG,Number=0,Type=Flag,Description="non-1000 Genome submission">
##INFO=<ID=PH3,Number=0,Type=Flag,Description="HAP_MAP Phase 3 genotyped: filtered, non-redundant">
##INFO=<ID=CDA,Number=0,Type=Flag,Description="Variation is interrogated in a clinical diagnostic assay">
##INFO=<ID=LSD,Number=0,Type=Flag,Description="Submitted from a locus-specific database">
##INFO=<ID=MTP,Number=0,Type=Flag,Description="Microattribution/third-party annotation(TPA:GWAS,PAGE)">
##INFO=<ID=OM,Number=0,Type=Flag,Description="Has OMIM/OMIA">
##INFO=<ID=NOC,Number=0,Type=Flag,Description="Contig allele not present in variant allele list. The reference sequence allele at the mapped position is not present in the variant allele list, adjusted for orientation.">
##INFO=<ID=WTD,Number=0,Type=Flag,Description="Is Withdrawn by submitter If one member ss is withdrawn by submitter, then this bit is set.  If all member ss' are withdrawn, then the rs is deleted to SNPHistory">
##INFO=<ID=NOV,Number=0,Type=Flag,Description="Rs cluster has non-overlapping allele sets. True when rs set has more than 2 alleles from different submissions and these sets share no alleles in common.">
##FILTER=<ID=NC,Description="Inconsistent Genotype Submission For At Least One Sample">
##INFO=<ID=CAF,Number=.,Type=String,Description="An ordered, comma delimited list of allele frequencies based on 1000Genomes, starting with the reference allele followed by alternate alleles as ordered in the ALT column. Where a 1000Genomes alternate allele is not in the dbSNPs alternate allele set, the allele is added to the ALT column.  The minor allele is the second largest value in the list, and was previuosly reported in VCF as the GMAF.  This is the GMAF reported on the RefSNP and EntrezSNP pages and VariationReporter">
##INFO=<ID=COMMON,Number=1,Type=Integer,Description="RS is a common SNP.  A common SNP is one that has at least one 1000Genomes population with a minor allele of frequency >= 1% and for which 2 or more founders contribute to that minor allele frequency.">
##INFO=<ID=OLD_VARIANT,Number=.,Type=String,Description="Original chr:pos:ref:alt encoding">
#CHROM\tPOS\tID\tREF\tALT\tQUAL\tFILTER\tINFO
1\t10019\trs376643643\tTA\tT\t.\t.\tRS=376643643;RSPOS=10020;dbSNPBuildID=138;SSR=0;SAO=0;VP=0x050000020005000002000200;WGT=1;VC=DIV;R5;ASP;OTHERKG
1\t10055\trs373328635\tT\tTA\t.\t.\tRS=373328635;RSPOS=10056;dbSNPBuildID=138;SSR=0;SAO=0;VP=0x050000020005000002000200;WGT=1;VC=DIV;R5;ASP;OTHERKG
1\t10108\trs62651026\tC\tT\t.\t.\tRS=62651026;RSPOS=10108;dbSNPBuildID=129;SSR=0;SAO=0;VP=0x050000020005000002000100;WGT=1;VC=SNV;R5;ASP;OTHERKG
1\t10109\trs376007522\tA\tT\t.\t.\tRS=376007522;RSPOS=10109;dbSNPBuildID=138;SSR=0;SAO=0;VP=0x050000020005000002000100;WGT=1;VC=SNV;R5;ASP;OTHERKG
1\t10139\trs368469931\tA\tT\t.\t.\tRS=368469931;RSPOS=10139;dbSNPBuildID=138;SSR=0;SAO=0;VP=0x050000020005000002000100;WGT=1;VC=SNV;R5;ASP;OTHERKG
1\t10144\trs144773400\tTA\tT\t.\t.\tRS=144773400;RSPOS=10145;dbSNPBuildID=134;SSR=0;SAO=0;VP=0x050000020005000002000200;WGT=1;VC=DIV;R5;ASP;OTHERKG
1\t10146\trs375931351\tAC\tA\t.\t.\tRS=375931351;RSPOS=10147;dbSNPBuildID=138;SSR=0;SAO=0;VP=0x050000020005000002000200;WGT=1;VC=DIV;R5;ASP;OTHERKG
1\t10150\trs371194064\tC\tT\t.\t.\tRS=371194064;RSPOS=10150;dbSNPBuildID=138;SSR=0;SAO=0;VP=0x050000020005000002000100;WGT=1;VC=SNV;R5;ASP;OTHERKG
1\t10177\trs367896724\tA\tAC\t.\t.\tRS=367896724;RSPOS=10177;dbSNPBuildID=138;SSR=0;SAO=0;VP=0x050000020005100002000200;WGT=1;VC=DIV;R5;ASP;OTHERKG
1\t10177\trs201752861\tA\tC\t.\t.\tRS=201752861;RSPOS=10177;dbSNPBuildID=137;SSR=0;SAO=0;VP=0x050000020005000002000100;WGT=1;VC=SNV;R5;ASP;OTHERKG
1\t10180\trs201694901\tT\tC\t.\t.\tRS=201694901;RSPOS=10180;dbSNPBuildID=137;SSR=0;SAO=0;VP=0x050000020005000002000100;WGT=1;VC=SNV;R5;ASP;OTHERKG
1\t10228\trs143255646\tTA\tT\t.\t.\tRS=143255646;RSPOS=10229;dbSNPBuildID=134;SSR=0;SAO=0;VP=0x050000020005000002000200;WGT=1;VC=DIV;R5;ASP;OTHERKG
1\t10228\trs200462216\tTAACCCCTAACCCTAACCCTAAACCCTA\tT\t.\t.\tRS=200462216;RSPOS=10229;dbSNPBuildID=137;SSR=0;SAO=0;VP=0x050000020005000002000200;WGT=1;VC=DIV;R5;ASP;OTHERKG
1\t10230\trs376846324\tAC\tA\t.\t.\tRS=376846324;RSPOS=10231;dbSNPBuildID=138;SSR=0;SAO=0;VP=0x050000020005000002000200;WGT=1;VC=DIV;R5;ASP;OTHERKG
1\t10231\trs200279319\tC\tA\t.\t.\tRS=200279319;RSPOS=10231;dbSNPBuildID=137;SSR=0;SAO=0;VP=0x050000020005000002000100;WGT=1;VC=SNV;R5;ASP;OTHERKG
1\t10234\trs145599635\tC\tT\t.\t.\tRS=145599635;RSPOS=10234;dbSNPBuildID=134;SSR=0;SAO=0;VP=0x050000020005000002000100;WGT=1;VC=SNV;R5;ASP;OTHERKG
1\t10235\trs540431307\tT\tTA\t.\t.\tRS=540431307;RSPOS=10235;dbSNPBuildID=142;SSR=0;SAO=0;VP=0x050000020005000000000200;WGT=1;VC=DIV;R5;ASP
1\t10248\trs148908337\tA\tT\t.\t.\tRS=148908337;RSPOS=10248;dbSNPBuildID=134;SSR=0;SAO=0;VP=0x050000020005000002000100;WGT=1;VC=SNV;R5;ASP;OTHERKG
1\t10249\trs375044980\tAAC\tA\t.\t.\tRS=375044980;RSPOS=10250;dbSNPBuildID=138;SSR=0;SAO=0;VP=0x050000020005000002000200;WGT=1;VC=DIV;R5;ASP;OTHERKG
1\t10250\trs199706086\tA\tC\t.\t.\tRS=199706086;RSPOS=10250;dbSNPBuildID=137;SSR=0;SAO=0;VP=0x050000020005000002000100;WGT=1;VC=SNV;R5;ASP;OTHERKG
1\t10254\trs140194106\tTA\tT\t.\t.\tRS=140194106;RSPOS=10255;dbSNPBuildID=134;SSR=0;SAO=0;VP=0x050000020005000002000200;WGT=1;VC=DIV;R5;ASP;OTHERKG
1\t10257\trs111200574\tA\tC\t.\t.\tRS=111200574;RSPOS=10257;dbSNPBuildID=132;SSR=0;SAO=0;VP=0x050100020005000102000100;WGT=1;VC=SNV;SLO;R5;ASP;GNO;OTHERKG
1\t10259\trs200940095\tC\tA\t.\t.\tRS=200940095;RSPOS=10259;dbSNPBuildID=137;SSR=0;SAO=0;VP=0x050000020005000002000100;WGT=1;VC=SNV;R5;ASP;OTHERKG
1\t10291\trs145427775\tC\tT\t.\t.\tRS=145427775;RSPOS=10291;dbSNPBuildID=134;SSR=0;SAO=0;VP=0x050000020005000002000100;WGT=1;VC=SNV;R5;ASP;OTHERKG
1\t10327\trs112750067\tT\tC\t.\t.\tRS=112750067;RSPOS=10327;dbSNPBuildID=132;SSR=0;SAO=0;VP=0x050000020005000002000100;WGT=1;VC=SNV;R5;ASP;OTHERKG
1\t10328\trs201106462\tAACCCCTAACCCTAACCCTAACCCT\tA\t.\t.\tRS=201106462;RSPOS=10329;dbSNPBuildID=137;SSR=0;SAO=0;VP=0x050000020005000002000200;WGT=1;VC=DIV;R5;ASP;OTHERKG
1\t10329\trs150969722\tAC\tA\t.\t.\tRS=150969722;RSPOS=10330;dbSNPBuildID=134;SSR=0;SAO=0;VP=0x050000020005000002000200;WGT=1;VC=DIV;R5;ASP;OTHERKG
1\t10352\trs145072688\tT\tTA\t.\t.\tRS=145072688;RSPOS=10353;dbSNPBuildID=134;SSR=0;SAO=0;VP=0x050000020015000002000200;WGT=1;VC=DIV;R5;OTH;ASP;OTHERKG
1\t10383\trs147093981\tA\tAC\t.\t.\tRS=147093981;RSPOS=10383;dbSNPBuildID=134;SSR=0;SAO=0;VP=0x050000020005000002000200;WGT=1;VC=DIV;R5;ASP;OTHERKG
1\t10389\trs373144384\tAC\tA\t.\t.\tRS=373144384;RSPOS=10390;dbSNPBuildID=138;SSR=0;SAO=0;VP=0x050000020005000002000200;WGT=1;VC=DIV;R5;ASP;OTHERKG
1\t10433\trs56289060\tA\tAC\t.\t.\tRS=56289060;RSPOS=10433;dbSNPBuildID=129;SSR=0;SAO=0;VP=0x050000020005000002000200;WGT=1;VC=DIV;R5;ASP;OTHERKG
1\t10439\trs112766696\tAC\tA\t.\t.\tRS=112766696;RSPOS=10440;dbSNPBuildID=132;SSR=0;SAO=0;VP=0x050100020005000102000200;WGT=1;VC=DIV;SLO;R5;ASP;GNO;OTHERKG
1\t10440\trs112155239\tC\tA\t.\t.\tRS=112155239;RSPOS=10440;dbSNPBuildID=132;SSR=0;SAO=0;VP=0x050000020005000002000100;WGT=1;VC=SNV;R5;ASP;OTHERKG
1\t10469\trs370233998\tC\tG\t.\t.\tRS=370233998;RSPOS=10469;dbSNPBuildID=138;SSR=0;SAO=0;VP=0x050000020005000002000100;WGT=1;VC=SNV;R5;ASP;OTHERKG
1\t10478\trs528916756\tC\tG\t.\t.\tRS=528916756;RSPOS=10478;dbSNPBuildID=142;SSR=0;SAO=0;VP=0x050000020005000002000100;WGT=1;VC=SNV;R5;ASP;OTHERKG
1\t10483\trs547662686\tC\tT\t.\t.\tRS=547662686;RSPOS=10483;dbSNPBuildID=142;SSR=0;SAO=0;VP=0x050000020005000002000100;WGT=1;VC=SNV;R5;ASP;OTHERKG
1\t10490\trs565971701\tG\tA\t.\t.\tRS=565971701;RSPOS=10490;dbSNPBuildID=142;SSR=0;SAO=0;VP=0x050000020005000002000100;WGT=1;VC=SNV;R5;ASP;OTHERKG
1\t10492\trs55998931\tC\tT\t.\t.\tRS=55998931;RSPOS=10492;dbSNPBuildID=129;SSR=0;SAO=0;VP=0x050000020005000002000100;WGT=1;VC=SNV;R5;ASP;OTHERKG
3\t60069\trs549251461\tC\tT\t.\t.\tRS=549251461;RSPOS=60069;dbSNPBuildID=142;SSR=0;SAO=0;VP=0x050000000005000000000100;WGT=1;VC=SNV;ASP
3\t60079\trs567712286\tA\tG\t.\t.\tRS=567712286;RSPOS=60079;dbSNPBuildID=142;SSR=0;SAO=0;VP=0x050000000005000000000100;WGT=1;VC=SNV;ASP
3\t60157\trs186476240\tG\tA\t.\t.\tRS=186476240;RSPOS=60157;dbSNPBuildID=135;SSR=0;SAO=0;VP=0x050000000005000016000100;WGT=1;VC=SNV;ASP;KGPhase1;KGPROD;OTHERKG
3\t60189\trs550163140\tA\tG\t.\t.\tRS=550163140;RSPOS=60189;dbSNPBuildID=142;SSR=0;SAO=0;VP=0x050000000005000000000100;WGT=1;VC=SNV;ASP
3\t60194\trs544368664\tC\tT\t.\t.\tRS=544368664;RSPOS=60194;dbSNPBuildID=142;SSR=0;SAO=0;VP=0x050000000005000002000100;WGT=1;VC=SNV;ASP;OTHERKG
3\t60197\trs115479960\tG\tA\t.\t.\tRS=115479960;RSPOS=60197;dbSNPBuildID=132;SSR=0;SAO=0;VP=0x050000000005130016000100;WGT=1;VC=SNV;ASP;G5A;G5;KGPhase1;KGPROD;OTHERKG
3\t60201\trs539368937\tT\tC\t.\t.\tRS=539368937;RSPOS=60201;dbSNPBuildID=142;SSR=0;SAO=0;VP=0x050000000005000000000100;WGT=1;VC=SNV;ASP
3\t60202\trs28729284\tC\tG\t.\t.\tRS=28729284;RSPOS=60202;dbSNPBuildID=125;SSR=0;SAO=0;VP=0x050100000005000116000100;WGT=1;VC=SNV;SLO;ASP;GNO;KGPhase1;KGPROD;OTHERKG
3\t60316\trs190125143\tC\tA,G\t.\t.\tRS=190125143;RSPOS=60316;dbSNPBuildID=135;SSR=0;SAO=0;VP=0x050000000005000016000100;WGT=1;VC=SNV;ASP;KGPhase1;KGPROD;OTHERKG
3\t60322\trs566180130\tG\tA\t.\t.\tRS=566180130;RSPOS=60322;dbSNPBuildID=142;SSR=0;SAO=0;VP=0x050000000005000000000100;WGT=1;VC=SNV;ASP
"""
test_var_chr1 = [
    [1, 10100, "A", "G"],  # Not in dbSNP
    [1, 10139, "A", "T"],  # rs368469931
    [1, 10250, "A", "C"],  # rs199706086
    [1, 10259, "C", "A"],  # rs200940095
]
test_var_chr3 = [
    [3, 60069, "A", "T"],  # ref mismatch
    [3, 60079, "AG", "A"],  # ref mismatch
    [3, 60322, "G", "A"],  # rs566180130
]


def test_match_ids(tmp_path):
    dbsnp_path = Path(tmp_path) / "dbsnp.vcf"
    compressed_writer = CompressedTextWriter(dbsnp_path)

    with compressed_writer as file_handle:
        file_handle.write(dbsnp_file_contents)

    columns = ["CHROM", "POS", "REF", "ALT"]
    df1 = pd.DataFrame(test_var_chr1, columns=columns)
    df3 = pd.DataFrame(test_var_chr3, columns=columns)

    dfs = [df1, df3]
    result = match_ids(dfs, dbsnp_path)

    assert len(result) == len(test_var_chr3) + len(
        test_var_chr1
    ), "Number of results doesn't match number of input variants"
    assert result == [
        "1:10100:A:G",
        "rs368469931",
        "rs199706086",
        "rs200940095",
        "3:60069:A:T",
        "3:60079:AG:A",
        "rs566180130",
    ]<|MERGE_RESOLUTION|>--- conflicted
+++ resolved
@@ -1,8 +1,4 @@
-<<<<<<< HEAD
 # flake8: noqa: E501
-# codespell-ignore-file
-=======
->>>>>>> e1c11852
 from pathlib import Path
 
 import pandas as pd
