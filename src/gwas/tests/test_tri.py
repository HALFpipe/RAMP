--- conflicted
+++ resolved
@@ -3,17 +3,13 @@
 import numpy as np
 import pytest
 from numpy import typing as npt
+from upath import UPath
 
 from gwas.mem.wkspace import SharedWorkspace
 from gwas.tri.base import Triangular, is_lower_triangular
 from gwas.tri.tsqr import scale
 from gwas.utils import cpu_count
 from gwas.vcf.base import VCFFile
-<<<<<<< HEAD
-from numpy import typing as npt
-from upath import UPath
-=======
->>>>>>> 53718435
 
 sample_size_label = "large"
 chromosome = 22
