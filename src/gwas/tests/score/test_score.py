from itertools import chain

import numpy as np
import pytest
import scipy
import seaborn as sns
from matplotlib import pyplot as plt
from numpy import typing as npt

from gwas.eig.base import Eigendecomposition
from gwas.eig.collection import EigendecompositionCollection
from gwas.log import logger
from gwas.mem.arr import SharedArray
from gwas.mem.wkspace import SharedWorkspace
from gwas.null_model.base import NullModelCollection
from gwas.pheno import VariableCollection
from gwas.score.calc import calc_u_stat, calc_v_stat
from gwas.utils import get_global_lock, make_sample_boolean_vectors
from gwas.vcf.base import VCFFile
<<<<<<< HEAD
from matplotlib import pyplot as plt
from numpy import typing as npt
from upath import UPath
=======
>>>>>>> 53718435

from ..utils import check_bias
from .conftest import RmwScore
from .rmw_debug import RmwDebug
from .simulation import simulation_count


@pytest.fixture(scope="module")
def rotated_genotypes_arrays(
    vcf_file: VCFFile,
    genotypes_array: SharedArray,
    eigendecompositions: list[Eigendecomposition],
    sw: SharedWorkspace,
    request: pytest.FixtureRequest,
) -> list[SharedArray]:
    allocation_names = set(sw.allocations.keys())

    genotypes = genotypes_array.to_numpy()
    _, variant_count = genotypes.shape

    sample_boolean_vectors = make_sample_boolean_vectors(
        vcf_file.samples, (eig.samples for eig in eigendecompositions)
    )

    rotated_genotypes_arrays: list[SharedArray] = list()
    for eig, sample_boolean_vector in zip(
        eigendecompositions, sample_boolean_vectors, strict=True
    ):
        sample_count = eig.sample_count
        with get_global_lock():
            name = SharedArray.get_name(sw, "rotated-genotypes")
            rotated_genotypes_array = sw.alloc(name, sample_count, variant_count)
        request.addfinalizer(rotated_genotypes_array.free)

        mean = genotypes.mean(axis=0, where=sample_boolean_vector[:, np.newaxis])
        demeaned_genotypes = genotypes[sample_boolean_vector, :] - mean

        rotated_genotypes = rotated_genotypes_array.to_numpy()
        rotated_genotypes[:] = eig.eigenvectors.transpose() @ demeaned_genotypes

        rotated_genotypes_arrays.append(rotated_genotypes_array)

    new_allocation_names = {r.name for r in rotated_genotypes_arrays}
    assert set(sw.allocations.keys()) <= (allocation_names | new_allocation_names)
    return rotated_genotypes_arrays


@pytest.mark.parametrize("chromosome", [22], indirect=True)
@pytest.mark.parametrize("sample_size_label", ["small"], indirect=True)
def test_rotate_demeaned_genotypes(
    vcf_file: VCFFile,
    genotypes_array: SharedArray,
    eigendecompositions: list[Eigendecomposition],
    rotated_genotypes_arrays: list[SharedArray],
) -> None:
    ec = EigendecompositionCollection.from_eigendecompositions(
        vcf_file,
        eigendecompositions,
        base_samples=vcf_file.samples,
    )

    genotypes = genotypes_array.to_numpy()
    for eigenvector_array, sample_boolean_vector, rotated_genotypes_array in zip(
        ec.eigenvector_arrays,
        ec.sample_boolean_vectors,
        rotated_genotypes_arrays,
        strict=True,
    ):
        eigenvectors = eigenvector_array.to_numpy()

        rotated_genotypes = rotated_genotypes_array.to_numpy()

        mean = genotypes.mean(axis=0, where=sample_boolean_vector[:, np.newaxis])

        rotated_with_mean = np.asfortranarray(eigenvectors.transpose() @ genotypes)
        scipy.linalg.blas.dger(
            alpha=-1,
            x=eigenvectors.sum(axis=0),
            y=mean,
            a=rotated_with_mean,
            overwrite_a=True,
            overwrite_y=False,
        )
        assert np.allclose(rotated_with_mean, rotated_genotypes)


@pytest.mark.parametrize("chromosome", [22], indirect=True)
@pytest.mark.parametrize("sample_size_label", ["small"], indirect=True)
def test_genotypes_array(
    vcf_file: VCFFile,
    genotypes_array: SharedArray,
    variable_collections: list[VariableCollection],
    rmw_score: RmwScore,
) -> None:
    rmw = rmw_score.array
    genotypes = genotypes_array.to_numpy()

    sample_count, _ = genotypes.shape
    positions = np.asanyarray(vcf_file.vcf_variants.position)

    assert np.all(rmw["POS"] == positions[:, np.newaxis])
    for phenotype_index, sample_count in enumerate(
        chain.from_iterable(
            [variable_collection.sample_count] * variable_collection.phenotype_count
            for variable_collection in variable_collections
        )
    ):
        assert (rmw["N_INFORMATIVE"][:, phenotype_index] == sample_count).all()

    vc_by_phenotype = {
        phenotype_name: variable_collection
        for variable_collection in variable_collections
        for phenotype_name in variable_collection.phenotype_names
    }
    phenotype_names = [
        phenotype_name
        for variable_collection in variable_collections
        for phenotype_name in variable_collection.phenotype_names
    ]
    base_samples = vcf_file.samples
    for i in range(simulation_count):
        phenotype_name = phenotype_names[i]
        vc = vc_by_phenotype[phenotype_name]
        sample_boolean_vector = np.fromiter(
            (sample in vc.samples for sample in base_samples), dtype=np.bool_
        )
        sample_count = sample_boolean_vector.sum()

        alternate_allele_count = genotypes.sum(
            axis=0, where=sample_boolean_vector[:, np.newaxis]
        )
        mean = alternate_allele_count / sample_count
        alternate_allele_frequency = mean / 2

        assert np.allclose(rmw["FOUNDER_AF"][:, i], alternate_allele_frequency)
        assert np.allclose(rmw["ALL_AF"][:, i], alternate_allele_frequency)
        assert np.allclose(
            rmw["INFORMATIVE_ALT_AC"][:, i],
            alternate_allele_count,
        )


def plot_stat(
    x: npt.NDArray[np.float64],
    y: npt.NDArray[np.float64],
    title: str,
    xlabel: str,
    ylabel: str,
    path: UPath,
) -> None:
    # Capitalize first letter of labels
    title = title[0].upper() + title[1:]
    xlabel = xlabel[0].upper() + xlabel[1:]
    ylabel = ylabel[0].upper() + ylabel[1:]

    colors = sns.color_palette("hls", n_colors=1)
    if not isinstance(colors, list):
        raise TypeError("Expected list of colors")
    (color,) = colors

    figure, axes = plt.subplots(figsize=(6, 6), dpi=600)
    axes.set_title(title)
    axes.scatter(
        x=x,
        y=y,
        color=color,
        alpha=0.005,
        edgecolors=None,
    )
    axes.axline((0, 0), slope=1, color="black")
    axes.set_xlabel(xlabel)
    axes.set_ylabel(ylabel)
    figure.savefig(f"{path}.scatter.png")
    plt.close(figure)

    figure, axes = plt.subplots(figsize=(6, 6), dpi=600)
    axes.set_title(title)
    sns.residplot(
        x=x,
        y=y,
        scatter_kws=dict(
            color=color,
            alpha=0.005,
            edgecolors=None,
        ),
        ax=axes,
    )
    axes.set_xlabel(xlabel)
    axes.set_ylabel(ylabel)
    figure.savefig(f"{path}.residuals.png")
    plt.close(figure)


def test_score(
    tmp_path: UPath,
    phenotype_index: int,
    null_model_collections: list[NullModelCollection],
    eigendecompositions: list[Eigendecomposition],
    rotated_genotypes_arrays: list[SharedArray],
    rmw_score: RmwScore,
    rmw_debug: RmwDebug,
) -> None:
    variable_collection_index = 0
    inner_index = phenotype_index

    for null_model_collection in null_model_collections:
        if inner_index - null_model_collection.phenotype_count < 0:
            break
        inner_index -= null_model_collection.phenotype_count
        variable_collection_index += 1

    logger.debug(
        f"Phenotype index {phenotype_index} is in variable collection "
        f"{variable_collection_index} at position {inner_index}"
    )

    null_model_collection = null_model_collections[variable_collection_index]
    eigendecomposition = eigendecompositions[variable_collection_index]
    rotated_genotypes_array = rotated_genotypes_arrays[variable_collection_index]

    rotated_genotypes = rotated_genotypes_array.to_numpy()

    phenotype_count = 1
    rotated_genotype = rotated_genotypes[:, 0]
    assert np.allclose(
        eigendecomposition.eigenvectors.transpose() @ rmw_debug.genotype,
        rotated_genotype,
        atol=1e-6,
        rtol=1e-6,
    )

    sample_count, variant_count = rotated_genotypes.shape

    # Parse rmw scorefile columns
    rmw_array = rmw_score.array[:variant_count, :]
    rmw_u_stat = rmw_array["U_STAT"]
    rmw_sqrt_v_stat = rmw_array["SQRT_V_STAT"]
    rmw_effsize = rmw_array["ALT_EFFSIZE"]
    rmw_pvalue = rmw_array["PVALUE"]

    rmw_u_stat = rmw_u_stat[:, phenotype_index, np.newaxis]
    rmw_sqrt_v_stat = rmw_sqrt_v_stat[:, phenotype_index, np.newaxis]
    rmw_effsize = rmw_effsize[:, phenotype_index, np.newaxis]
    rmw_pvalue = rmw_pvalue[:, phenotype_index, np.newaxis]

    log_rmw_pvalue = np.log(rmw_pvalue)

    finite = np.isfinite(rmw_u_stat).all(axis=1)
    finite &= np.isfinite(rmw_sqrt_v_stat).all(axis=1)

    u_stat = np.empty((variant_count, phenotype_count))
    v_stat = np.empty((variant_count, phenotype_count))

    half_scaled_residuals = null_model_collection.half_scaled_residuals.to_numpy()
    half_scaled_residuals = half_scaled_residuals[:, inner_index, np.newaxis]
    variance = null_model_collection.variance.to_numpy()
    variance = variance[:, inner_index, np.newaxis]

    inverse_variance = np.reciprocal(variance)
    sqrt_inverse_variance = np.power(variance, -0.5)
    scaled_residuals = sqrt_inverse_variance * half_scaled_residuals

    calc_u_stat(
        scaled_residuals,
        rotated_genotypes,
        u_stat,
    )

    squared_genotypes = np.square(rotated_genotypes)
    invalid = calc_v_stat(
        inverse_variance,
        squared_genotypes,
        u_stat,
        v_stat,
    )

    sqrt_v_stat = np.sqrt(v_stat)
    effsize = u_stat / v_stat
    chi2 = np.square(u_stat) / v_stat
    log_pvalue = scipy.stats.chi2(1).logsf(chi2)

    assert np.all(np.isfinite(u_stat[finite, :]))
    assert np.all(np.isfinite(sqrt_v_stat[finite, :]))

    to_compare = finite[:, np.newaxis] & ~invalid

    is_ok = True

    has_no_bias = check_bias(u_stat, rmw_u_stat, to_compare)
    is_ok = is_ok and has_no_bias

    has_no_bias = check_bias(sqrt_v_stat, rmw_sqrt_v_stat, to_compare, tolerance=1e-1)
    is_ok = is_ok and has_no_bias

    log_likelihood = null_model_collection.log_likelihood[inner_index]
    same_maximum = np.isclose(
        log_likelihood,
        rmw_debug.log_likelihood_hat,
        atol=1e-3,
        rtol=1e-3,
    )
    has_no_effsize_bias = check_bias(
        effsize,
        rmw_effsize,
        to_compare,
        tolerance=np.abs(rmw_effsize[to_compare]).mean() / 1e3,
        check_residuals=False,
    )
    has_no_log_pvalue_bias = check_bias(log_pvalue, log_rmw_pvalue, to_compare)
    if same_maximum:
        is_ok = is_ok and has_no_effsize_bias
        is_ok = is_ok and has_no_log_pvalue_bias
    else:
        logger.info(
            f"log likelihood is {log_likelihood} "
            f"(rmw is {rmw_debug.log_likelihood_hat})"
        )
    if not is_ok:
        title = f"OpenSNP (n={sample_count})"
        for name, rmw_stat, stat in [
            ("U", u_stat, rmw_u_stat),
            ("sqrt(V)", sqrt_v_stat, rmw_sqrt_v_stat),
            ("effect size", effsize, rmw_effsize),
            ("log p-value", log_pvalue, log_rmw_pvalue),
        ]:
            plot_stat(
                rmw_stat[to_compare],
                stat[to_compare],
                title,
                f"RAREMETALWORKER {name}",
                name,
                tmp_path / f"{name}",
            )

    assert is_ok<|MERGE_RESOLUTION|>--- conflicted
+++ resolved
@@ -6,6 +6,7 @@
 import seaborn as sns
 from matplotlib import pyplot as plt
 from numpy import typing as npt
+from upath import UPath
 
 from gwas.eig.base import Eigendecomposition
 from gwas.eig.collection import EigendecompositionCollection
@@ -17,12 +18,6 @@
 from gwas.score.calc import calc_u_stat, calc_v_stat
 from gwas.utils import get_global_lock, make_sample_boolean_vectors
 from gwas.vcf.base import VCFFile
-<<<<<<< HEAD
-from matplotlib import pyplot as plt
-from numpy import typing as npt
-from upath import UPath
-=======
->>>>>>> 53718435
 
 from ..utils import check_bias
 from .conftest import RmwScore
