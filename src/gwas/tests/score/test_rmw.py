--- conflicted
+++ resolved
@@ -1,18 +1,15 @@
 from time import time
 
 import numpy as np
-<<<<<<< HEAD
 import pytest
-=======
+from upath import UPath
 
->>>>>>> 53718435
 from gwas.compression.arr.base import (
     FileArray,
     compression_methods,
 )
 from gwas.log import logger
 from gwas.utils import cpu_count
-from upath import UPath
 
 from .conftest import RmwScore
 
