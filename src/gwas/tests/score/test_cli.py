--- conflicted
+++ resolved
@@ -3,13 +3,10 @@
 
 import numpy as np
 import pandas as pd
-<<<<<<< HEAD
+from pytest import FixtureRequest
+from upath import UPath
+
 from gwas.compression.cache import cache_suffix
-=======
-from pytest import FixtureRequest
-
-from gwas.compression.pipe import cache_suffix
->>>>>>> 53718435
 from gwas.eig.base import Eigendecomposition
 from gwas.mem.wkspace import SharedWorkspace
 from gwas.null_model.base import NullModelCollection
@@ -18,11 +15,6 @@
 from gwas.score.command import GwasCommand
 from gwas.score.job import SummaryCollection
 from gwas.vcf.base import VCFFile
-<<<<<<< HEAD
-from pytest import FixtureRequest
-from upath import UPath
-=======
->>>>>>> 53718435
 
 from ..conftest import chromosomes
 from ..utils import assert_both_close, check_bias
