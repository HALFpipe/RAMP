import logging

from pytest import FixtureRequest, LogCaptureFixture

from gwas.log import (
    logger,
    multiprocessing_context,
    setup_logging,
    teardown_logging,
)
from gwas.utils import Process
<<<<<<< HEAD
from pytest import FixtureRequest, LogCaptureFixture
from upath import UPath
=======
>>>>>>> 53718435


class LogProcess(Process):
    def func(self) -> None:
        logger.debug("Hello, world!")


def test_process(
    caplog: LogCaptureFixture, request: FixtureRequest, tmp_path: UPath
) -> None:
    caplog.set_level(logging.DEBUG)

    setup_logging(level=logging.DEBUG, stream=False, path=tmp_path)
    request.addfinalizer(teardown_logging)

    from gwas.log import queue_listener

    assert queue_listener is not None
    queue_listener.handlers = (*logging.getLogger().handlers,)

    exception_queue = multiprocessing_context.SimpleQueue()
    process = LogProcess(
        name="LogProcess", num_threads=None, exception_queue=exception_queue
    )
    process.start()
    process.join()

    assert "Hello, world!" in caplog.text
    assert exception_queue.empty()
    assert (tmp_path / "log.txt").is_file()<|MERGE_RESOLUTION|>--- conflicted
+++ resolved
@@ -1,6 +1,7 @@
 import logging
 
 from pytest import FixtureRequest, LogCaptureFixture
+from upath import UPath
 
 from gwas.log import (
     logger,
@@ -9,11 +10,6 @@
     teardown_logging,
 )
 from gwas.utils import Process
-<<<<<<< HEAD
-from pytest import FixtureRequest, LogCaptureFixture
-from upath import UPath
-=======
->>>>>>> 53718435
 
 
 class LogProcess(Process):
