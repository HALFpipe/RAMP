# -*- coding: utf-8 -*-
from pathlib import Path
from subprocess import check_call
from typing import NamedTuple, Sequence

import numpy as np
import pandas as pd
import pytest
<<<<<<< HEAD
from gwas.src.gwas.compression.pipe import CompressedTextReader

# from gwas.compression.pipe import CompressedTextReader
from gwas.src.gwas.vcf.base import Engine, Variant, VCFFile

# from gwas.vcf.base import Engine, Variant, VCFFile
=======
from gwas.compression.pipe import CompressedTextReader
from gwas.vcf.base import Engine, Variant, VCFFile, VCFFileReader
>>>>>>> c9a316c6
from numpy import typing as npt
from tqdm.auto import tqdm

from .utils import plink2

sample_size_label = "small"
chromosome: int = 22
engines: Sequence[Engine] = list(Engine.__members__.values())


@pytest.mark.parametrize("engine", engines)
def test_vcf_file(
    engine: Engine,
    vcf_paths_by_size_and_chromosome: dict[str, dict[int | str, Path]],
):
    vcf_path = vcf_paths_by_size_and_chromosome[sample_size_label][chromosome]
    vcf_file = VCFFile.from_path(vcf_path, engine=engine)

    array1 = np.zeros((4000, vcf_file.sample_count), dtype=float)

    with vcf_file:
        vcf_file.variant_indices = np.arange(4000, dtype=np.uint32)
        vcf_file.read(array1)

    assert np.abs(array1).sum() > 0

    array2 = np.zeros((1000, vcf_file.sample_count), dtype=float)
    array3 = np.zeros((1000, vcf_file.sample_count), dtype=float)

    with vcf_file:
        vcf_file.variant_indices = np.arange(1000, dtype=np.uint32)
        vcf_file.read(array2)
        vcf_file.variant_indices += 1000
        vcf_file.read(array3)

    assert np.allclose(array1[:1000, :], array2)
    assert np.allclose(array1[1000:2000, :], array3)


@pytest.fixture(scope="session")
def vcf_path(vcf_paths_by_size_and_chromosome: dict[str, dict[int | str, Path]]) -> Path:
    vcf_path = vcf_paths_by_size_and_chromosome[sample_size_label][chromosome]
    return vcf_path


class ReadResult(NamedTuple):
    variants: pd.DataFrame
    dosages: npt.NDArray[np.float64]


@pytest.fixture(scope="session")
def numpy_read_result(vcf_path: Path) -> ReadResult:
    with CompressedTextReader(vcf_path) as file_handle:
        array = np.loadtxt(file_handle, dtype=object)

    vcf_variants: list[Variant] = list()
    vcf_dosages = np.zeros(
        (array.shape[0], array.shape[1] - len(VCFFileReader.mandatory_columns))
    )
    for i, row in enumerate(tqdm(array)):
        variant = Variant.from_metadata_columns(
            *row[VCFFileReader.metadata_column_indices]
        )
        vcf_variants.append(variant)
        genotype_fields = variant.format_str.split(":")
        dosage_field_index = genotype_fields.index("DS")
        for j, dosage in enumerate(row[len(VCFFileReader.mandatory_columns) :]):
            vcf_dosages[i, j] = float(dosage.split(":")[dosage_field_index])

    return ReadResult(VCFFile.make_data_frame(vcf_variants), vcf_dosages)


def vcf_read(engine: Engine, vcf_path: Path) -> ReadResult:
    vcf_file = VCFFile.from_path(vcf_path, engine=engine)
    dosages = np.zeros((vcf_file.variant_count, vcf_file.sample_count))
    with vcf_file:
        vcf_file.read(dosages)

    return ReadResult(vcf_file.vcf_variants, dosages)


@pytest.mark.parametrize("engine", engines)
def test_read(benchmark, vcf_path: Path, numpy_read_result: ReadResult, engine: Engine):
    read_result = benchmark(vcf_read, engine, vcf_path)

    assert np.all(numpy_read_result.variants == read_result.variants)
    assert np.allclose(numpy_read_result.dosages, read_result.dosages)


def test_cpp(vcf_paths_by_size_and_chromosome: dict[str, dict[int | str, Path]]) -> None:
    vcf_path = vcf_paths_by_size_and_chromosome["small"][chromosome]
    vcf_file = VCFFile.from_path(vcf_path, engine=Engine.cpp)

    # from pympler import muppy, summary

    # all_objects = muppy.get_objects()
    # rows = summary.summarize(all_objects)
    # memtrace = "\n".join(summary.format_(rows))
    # print(memtrace)

    dosages = np.zeros((vcf_file.variant_count, vcf_file.sample_count))
    with vcf_file:
        vcf_file.read(dosages)


def test_converted(vcf_path: Path, tmp_path: Path):
    converted_prefix = tmp_path / f"chr{chromosome}-converted"
    check_call(
        [
            plink2,
            "--vcf",
            str(vcf_path),
            "dosage=DS",
            "--export",
            "bgen-1.3",
            "--out",
            str(converted_prefix),
        ]
    )
    converted_bgen_path = converted_prefix.with_suffix(".bgen")
    assert converted_bgen_path.is_file()

    check_call(
        [
            plink2,
            "--bgen",
            str(converted_bgen_path),
            "ref-unknown",
            "--mac",
            "1",
            "--export",
            "vcf",
            "vcf-dosage=DS-force",
            "bgz",
            "--out",
            str(converted_prefix),
        ]
    )
    converted_vcf_path = converted_prefix.with_suffix(".vcf.gz")
    assert converted_vcf_path.is_file()

    variant_indices = np.arange(4000, dtype=np.uint32)

    vcf_file = VCFFile.from_path(vcf_path, engine=Engine.cpp)
    array1 = np.zeros((4000, vcf_file.sample_count), dtype=float)
    with vcf_file:
        vcf_file.variant_indices = variant_indices
        vcf_file.read(array1)

    vcf_file = VCFFile.from_path(converted_vcf_path, engine=Engine.cpp)
    array2 = np.zeros((4000, vcf_file.sample_count), dtype=float)
    with vcf_file:
        vcf_file.variant_indices = variant_indices
        vcf_file.read(array2)<|MERGE_RESOLUTION|>--- conflicted
+++ resolved
@@ -6,17 +6,8 @@
 import numpy as np
 import pandas as pd
 import pytest
-<<<<<<< HEAD
-from gwas.src.gwas.compression.pipe import CompressedTextReader
-
-# from gwas.compression.pipe import CompressedTextReader
-from gwas.src.gwas.vcf.base import Engine, Variant, VCFFile
-
-# from gwas.vcf.base import Engine, Variant, VCFFile
-=======
 from gwas.compression.pipe import CompressedTextReader
 from gwas.vcf.base import Engine, Variant, VCFFile, VCFFileReader
->>>>>>> c9a316c6
 from numpy import typing as npt
 from tqdm.auto import tqdm
 
